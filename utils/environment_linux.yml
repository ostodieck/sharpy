--- conflicted
+++ resolved
@@ -157,8 +157,4 @@
     - sphinxcontrib-napoleon==0.7
     - terminaltables==3.1.0
     - traits==4.6.0
-<<<<<<< HEAD
-    - traitsui==5.1.0
-=======
-    - traitsui==6.0.0
->>>>>>> ced21e49
+    - traitsui==6.0.0