# Byte-compiled / optimized / DLL files
__pycache__/
*.py[cod]
*$py.class

# C extensions
*.so

# Distribution / packaging
.Python
env/
build/
develop-eggs/
dist/
downloads/
eggs/
.eggs/
parts/
sdist/
var/
*.egg-info/
.installed.cfg
*.egg

# PyInstaller
#  Usually these files are written by a python script from a template
#  before PyInstaller builds the exe, so as to inject date/other infos into it.
*.manifest
*.spec

# Installer logs
pip-log.txt
pip-delete-this-directory.txt

# Unit test / coverage reports
htmlcov/
.tox/
.coverage
.coverage.*
.cache
nosetests.xml
coverage.xml
*,cover
.hypothesis/

# Translations
*.mo
*.pot

# Django stuff:
*.log
local_settings.py

# Flask stuff:
instance/
.webassets-cache

# Scrapy stuff:
.scrapy

# Sphinx documentation
docs/_build/

# PyBuilder
target/

# IPython Notebook
.ipynb_checkpoints

# pyenv
.python-version

# celery beat schedule file
celerybeat-schedule

# dotenv
.env

# virtualenv
venv/
ENV/

# Spyder project settings
.spyderproject

# Rope project settings
.ropeproject

# Vim stuff
*.*~
*.swp
*.txt
*.h5

# project dependant stuff
lib/*
output/*
.idea

<<<<<<< HEAD
# figure folders
*figs/*

=======
>>>>>>> cf445637
*.csv
*.png
*.eps
*.vtu

utils/eigen_debug/__init__\.py

utils/eigen_debug/printers\.py

tests/uvlm/\.DS_Store

*/.DS_Store

output*/

snapshots/


.DS_Store

tests/coupled/dynamic/horten/BFF/

tests/coupled/dynamic/horten/BFF2/

tests/coupled/prescribed/goland_linear/model_diff/


# linear tools / tests cases
*.prof
sharpy/linear/test/test_cases/*
tests/linear/uvlm/figs/*
tests/linear/uvlm/res/*
cases/linear/coupled/figs/*
cases/linear/coupled/res/*
<<<<<<< HEAD

=======
figs/*
>>>>>>> cf445637

tests/linear/rom/figs/<|MERGE_RESOLUTION|>--- conflicted
+++ resolved
@@ -97,12 +97,9 @@
 output/*
 .idea
 
-<<<<<<< HEAD
 # figure folders
 *figs/*
 
-=======
->>>>>>> cf445637
 *.csv
 *.png
 *.eps
@@ -137,10 +134,8 @@
 tests/linear/uvlm/res/*
 cases/linear/coupled/figs/*
 cases/linear/coupled/res/*
-<<<<<<< HEAD
+figs/*
 
-=======
-figs/*
->>>>>>> cf445637
+tests/linear/rom/figs/
 
 tests/linear/rom/figs/