"""Linearised UVLM 2D tests


Test linear UVLM solver against analytical results for 2D wing

Author: S. Maraniello, Dec 2018
Modified: N. Goizueta, Sep 2019
"""

import sharpy.utils.sharpydir as sharpydir
import unittest
import os
import matplotlib.pyplot as plt
import numpy as np
import shutil
import sharpy.sharpy_main
import sharpy.utils.algebra as algebra
import sharpy.utils.analytical as an
import sharpy.linear.src.linuvlm as linuvlm
import cases.templates.flying_wings as flying_wings


class Test_infinite_span(unittest.TestCase):
    """
    Test infinite-span flat wing at zero incidence against analytical solutions
    """

    def setUp_from_params(self, Nsurf, integr_ord, RemovePred, UseSparse, RollNodes):
        """
        Builds SHARPy solution for a rolled infinite span flat wing at zero
        incidence. Rolling can be obtained both by rotating the FoR A or
        modifying the nodes of the wing.
        """

        # Flags
        self.ProducePlots = True

        # Define Parametrisation
        M, N, Mstar_fact = 8, 8, 50

        # Flying properties
        if RollNodes:
            self.Roll0Deg = 0.
        else:
            self.Roll0Deg = 0.
        self.Alpha0Deg = 0.0
        Uinf0 = 50.

        ### ----- build directories
        self.case_code = 'wagner'
        self.case_main = self.case_code + \
                         '_r%.4daeff%.2d_rnodes%s_Nsurf%.2dM%.2dN%.2dwk%.2d' \
                         % (int(np.round(100 * self.Roll0Deg)),
                            int(np.round(100 * self.Alpha0Deg)),
                            RollNodes, Nsurf, M, N, Mstar_fact)
        self.case_main += 'ord%.1d_rp%s_sp%s' % (integr_ord, RemovePred, UseSparse)
<<<<<<< HEAD
        route_main = sharpydir.SharpyDir + '/tests/linear/uvlm/res/'
        self.figfold = sharpydir.SharpyDir + '/tests/linear/uvlm/figs/'
=======
        self.route_test_dir = os.path.abspath(os.path.dirname(os.path.realpath(__file__)))
        route_main = self.route_test_dir + '/res/'
        self.figfold = self.route_test_dir + '/figs/'
>>>>>>> e1f8abc7

        if os.path.exists(route_main):
            shutil.rmtree(route_main)
        if os.path.exists(self.figfold):
            shutil.rmtree(self.figfold)

<<<<<<< HEAD
        os.system('mkdir -p %s' % route_main)
        os.system('mkdir -p %s' % self.figfold)
=======
        os.makedirs(route_main)
        os.makedirs(self.figfold)
>>>>>>> e1f8abc7

        ### ----- sharpy reference solution
        # Build wing model
        ws = flying_wings.QuasiInfinite(
            M=M, N=N, Mstar_fact=Mstar_fact, n_surfaces=Nsurf,
            u_inf=Uinf0, alpha=self.Alpha0Deg, roll=self.Roll0Deg,
            aspect_ratio=1e5, RollNodes=RollNodes,
            route=route_main, case_name=self.case_main)

        ws.main_ea = .4
        ws.clean_test_files()
        ws.update_derived_params()
        ws.generate_fem_file()
        ws.generate_aero_file()

        # solution flow
        ws.set_default_config_dict()
        ws.config['SHARPy']['flow'] = ['BeamLoader', 'AerogridLoader', 'StaticUvlm']
        ws.config['SHARPy']['log_folder'] = self.route_test_dir + '/output/' + self.case_code + '/'
        ws.config['SHARPy']['write_screen'] = 'off'
        ws.config['LinearUvlm'] = {'dt': ws.dt,
                                   'integr_order': integr_ord,
                                   'density': ws.rho,
                                   'remove_predictor': RemovePred,
                                   'use_sparse': UseSparse,
                                   'ScalingDict': {'length': 1.,
                                                   'speed': 1.,
                                                   'density': 1.}}
        ws.config.write()

        # solve at linearistion point
        data0 = sharpy.sharpy_main.main(['...', route_main + self.case_main + '.solver.txt'])
        tsaero0 = data0.aero.timestep_info[0]
        tsaero0.rho = ws.config['LinearUvlm']['density']

        ### ---- normalisation parameters

        # verify chord
        c_ext = np.linalg.norm(tsaero0.zeta[0][:, 0, 0] - tsaero0.zeta[0][:, -1, 0])
        assert np.abs(ws.c_ref - c_ext) < 1e-8, 'Wrong reference chord'

        # reference force - total
        qinf = 0.5 * ws.rho * Uinf0 ** 2
        span = Nsurf * np.linalg.norm(tsaero0.zeta[0][:, 0, 0] - tsaero0.zeta[0][:, 0, -1])
        Stot = ws.c_ref * span
        Fref_tot = qinf * Stot

        # reference force - section
        sec_span = np.linalg.norm(tsaero0.zeta[0][:, 0, 0] - tsaero0.zeta[0][:, 0, 1])
        S = ws.c_ref * sec_span
        Fref_span = qinf * S

        # save
        self.route_main = route_main
        self.tsaero0 = tsaero0
        self.ws = ws
        self.Fref_tot = Fref_tot
        self.Fref_span = Fref_span
        self.M = M
        self.N = N
        self.Mstar_fact = Mstar_fact
        self.Uinf0 = Uinf0

    def test_wagner(self):
        """
        Step response (Wagner):
            - set linearisation point at 0 effective incidence but non-zero roll
                  attitude. This can be obtained either by rotating the FoR A or
                  by explicitely modifying the position of the wing nodes.
            - perturb. state so as to produce a small effective angle of attack.
                This is achieved combining changes of:
                        - wing lattice orientation
                        - wing lattice speed
                        - incoming flow orientation
            - compare aerodynamic force time history to Wagner's analytical solution
            - compare steady state to analytical solution and ``StaticUvlm`` solver

        Notes:
            The function uses ``subTests`` to call ``run_wagner``.
        """

        for Nsurf in [1, 2]:
            for integr_ord in [1, 2]:
                for RemovePred in [False, True]:
                    for UseSparse in [True]:
                        for RollNodes in [True, False]:
                            with self.subTest(
                                    Nsurf=Nsurf, integr_ord=integr_ord,
                                    RemovePred=RemovePred, UseSparse=UseSparse,
                                    RollNodes=RollNodes):
                                self.run_wagner(
                                    Nsurf, integr_ord, RemovePred, UseSparse, RollNodes)

    def run_wagner(self, Nsurf, integr_ord, RemovePred, UseSparse, RollNodes):
        """
        see test_wagner
        """

        ### ----- set reference solution
        self.setUp_from_params(Nsurf, integr_ord, RemovePred, UseSparse, RollNodes)
        tsaero0 = self.tsaero0
        ws = self.ws
        M = self.M
        N = self.N
        Mstar_fact = self.Mstar_fact
        Uinf0 = self.Uinf0

        ### ----- linearisation
        uvlm = linuvlm.Dynamic(tsaero0,
                               dt=ws.config['LinearUvlm']['dt'],
                               integr_order=ws.config['LinearUvlm']['integr_order'],
                               RemovePredictor=ws.config['LinearUvlm']['remove_predictor'],
                               ScalingDict=ws.config['LinearUvlm']['ScalingDict'],
                               UseSparse=ws.config['LinearUvlm']['use_sparse'])
        uvlm.assemble_ss()
        zeta_pole = np.array([0., 0., 0.])
        uvlm.get_total_forces_gain(zeta_pole=zeta_pole)
        uvlm.get_rigid_motion_gains(zeta_rotation=zeta_pole)
        uvlm.get_sect_forces_gain()

        ### ----- Scale gains
        Fref_tot = self.Fref_tot
        Fref_span = self.Fref_span
        uvlm.Kftot = uvlm.Kftot / Fref_tot
        uvlm.Kmtot = uvlm.Kmtot / Fref_tot / ws.c_ref
        uvlm.Kfsec /= Fref_span
        uvlm.Kmsec /= (Fref_span * ws.c_ref)

        ### ----- step input
        # rotate incoming flow, wing lattice and wing lattice speed about
        # the (rolled) wing elastic axis to create an effective angle of attack.
        # Rotation is expressed through a CRV.
        delta_AlphaEffDeg = 1e-2
        delta_AlphaEffRad = 1e-2 * np.pi / 180.

        Roll0Rad = self.Roll0Deg / 180. * np.pi
        dcrv = -delta_AlphaEffRad * np.array([0., np.cos(Roll0Rad), np.sin(Roll0Rad)])
        uvec0 = np.array([Uinf0, 0, 0])
        uvec = np.dot(algebra.crv2rotation(dcrv), uvec0)
        duvec = uvec - uvec0

        dzeta = np.zeros((Nsurf, 3, M + 1, N // Nsurf + 1))
        dzeta_dot = np.zeros((Nsurf, 3, M + 1, N // Nsurf + 1))
        du_ext = np.zeros((Nsurf, 3, M + 1, N // Nsurf + 1))

        for ss in range(Nsurf):
            for mm in range(M + 1):
                for nn in range(N // Nsurf + 1):
                    dzeta_dot[ss, :, mm, nn] = -1. / 3 * duvec
                    du_ext[ss, :, mm, nn] = +1. / 3 * duvec
                    dzeta = 1. / 3 * np.dot(uvlm.Krot, dcrv)
        Uaero = np.concatenate((dzeta.reshape(-1),
                                dzeta_dot.reshape(-1),
                                du_ext.reshape(-1)))

        ### ----- Steady state solution
        xste, yste = uvlm.solve_steady(Uaero)
        Ftot_ste = np.dot(uvlm.Kftot, yste)
        Mtot_ste = np.dot(uvlm.Kmtot, yste)
        # first check of gain matrices...
        Ftot_ste_ref = np.zeros((3,))
        Mtot_ste_ref = np.zeros((3,))
        fnodes = yste.reshape((Nsurf, 3, M + 1, N // Nsurf + 1))
        for ss in range(Nsurf):
            for nn in range(N // Nsurf + 1):
                for mm in range(M + 1):
                    Ftot_ste_ref += fnodes[ss, :, mm, nn]
                    Mtot_ste_ref += np.cross(
                        uvlm.MS.Surfs[ss].zeta[:, mm, nn], fnodes[ss, :, mm, nn])
        Ftot_ste_ref /= Fref_tot
        Mtot_ste_ref /= (Fref_tot * ws.c_ref)
        Fmag = np.linalg.norm(Ftot_ste_ref)
        er_f = np.max(np.abs(Ftot_ste - Ftot_ste_ref)) / Fmag
        er_m = np.max(np.abs(Mtot_ste - Mtot_ste_ref)) / Fmag / ws.c_ref
        assert (er_f < 1e-8 and er_m < 1e-8), \
            'Error of total forces (%.2e) and moment (%.2e) too large!' % (er_f, er_m) + \
            'Verify gains produced by linuvlm.Dynamic.get_total_forces_gain.'

        # then compare against analytical ...
        Cl_inf = delta_AlphaEffRad * np.pi * 2.
        Cfvec_inf = Cl_inf * np.array([0., -np.sin(Roll0Rad), np.cos(Roll0Rad)])
        er_f = np.abs(np.linalg.norm(Ftot_ste) / Cl_inf - 1.)
        assert (er_f < 1e-2), \
            'Error of total lift coefficient (%.2e) too large!' % (er_f,) + \
            'Verify linuvlm.Dynamic.'
        er_f = np.abs(np.linalg.norm(Ftot_ste - Cfvec_inf) / Cl_inf)
        assert (er_f < 1e-2), \
            'Error of total aero force (%.2e) too large!' % (er_f,) + \
            'Verify linuvlm.Dynamic.'

        # ... and finally compare against non-linear UVLM
        # ps: here we roll the wing and rotate the incoming flow to generate an effective
        # angle of attack
        case_pert = 'wagner_r%.4daeff%.2d_rnodes%s_Nsurf%.2dM%.2dN%.2dwk%.2d' \
                    % (int(np.round(100 * self.Roll0Deg)),
                       int(np.round(100 * delta_AlphaEffDeg)),
                       RollNodes,
                       Nsurf, M, N, Mstar_fact)
        ws_pert = flying_wings.QuasiInfinite(
            M=M, N=N, Mstar_fact=Mstar_fact, n_surfaces=Nsurf,
            u_inf=Uinf0,
            alpha=self.Alpha0Deg,
            roll=self.Roll0Deg,
            aspect_ratio=1e5,
            route=self.route_main,
            case_name=case_pert,
            RollNodes=RollNodes)
        ws_pert.u_inf_direction = uvec / Uinf0
        ws_pert.main_ea = ws.main_ea
        ws_pert.clean_test_files()
        ws_pert.update_derived_params()
        ws_pert.generate_fem_file()
        ws_pert.generate_aero_file()

        # solution flow
        ws_pert.set_default_config_dict()
        ws_pert.config['SHARPy']['flow'] = ws.config['SHARPy']['flow']
        ws_pert.config['SHARPy']['write_screen'] = 'off'
        ws_pert.config['SHARPy']['log_folder'] = self.route_test_dir + '/output/' + self.case_code + '/'
        ws_pert.config.write()

        # solve at perturbed point
        data_pert = sharpy.sharpy_main.main(['...', self.route_main + case_pert + '.solver.txt'])
        tsaero = data_pert.aero.timestep_info[0]

        # get total forces
        Ftot_ste_pert = np.zeros((3,))
        Mtot_ste_pert = np.zeros((3,))
        for ss in range(Nsurf):
            for nn in range(N // Nsurf + 1):
                for mm in range(M + 1):
                    Ftot_ste_pert += tsaero.forces[ss][:3, mm, nn]
                    Mtot_ste_pert += np.cross(
                        uvlm.MS.Surfs[ss].zeta[:, mm, nn], tsaero.forces[ss][:3, mm, nn])
        Ftot_ste_pert /= Fref_tot
        Mtot_ste_pert /= (Fref_tot * ws.c_ref)
        Fmag = np.linalg.norm(Ftot_ste_pert)
        er_f = np.max(np.abs(Ftot_ste - Ftot_ste_pert)) / Fmag
        er_m = np.max(np.abs(Mtot_ste - Mtot_ste_pert)) / Fmag / ws.c_ref
        assert (er_f < 2e-4 and er_m < 2e-4), \
            'Error of total forces (%.2e) and moment (%.2e) ' % (er_f, er_m) + \
            'with respect to geometrically-exact UVLM too large!'

        # and check non-linear uvlm against analytical solution
        er_f = np.abs(np.linalg.norm(Ftot_ste_pert - Cfvec_inf) / Cl_inf)
        assert (er_f <= 1.5e-2), \
            'Error of total aero force components (%.2e) too large!' % (er_f,) + \
            'Verify StaticUvlm'

        ### ----- Analytical step response (Wagner solution)

        NT = 251
        tv = np.linspace(0., uvlm.dt * (NT - 1), NT)
        Clv_an = an.wagner_imp_start(delta_AlphaEffRad, Uinf0, ws.c_ref, tv)
        assert np.abs(Clv_an[-1] / Cl_inf - 1.) < 1e-2, \
            'Did someone modify this test case?! The time should be enough to reach ' \
            'the steady-state CL with a 1 perc. tolerance...'

        Cfvec_an = np.zeros((NT, 3))
        Cfvec_an[:, 1] = -np.sin(Roll0Rad) * Clv_an
        Cfvec_an[:, 2] = np.cos(Roll0Rad) * Clv_an

        ### ----- Dynamic step response

        Fsect = np.zeros((NT, Nsurf, 3, N // Nsurf + 1))
        # Fbeam=np.zeros((NT,6,N//Nsurf+1))
        Ftot = np.zeros((NT, 3))
        Er_f_tot = np.zeros((NT,))

        # Ybeam=[]
        gamma = np.zeros((NT, Nsurf, M, N // Nsurf))
        gamma_dot = np.zeros((NT, Nsurf, M, N // Nsurf))
        gamma_star = np.zeros((NT, Nsurf, int(M * Mstar_fact), N // Nsurf))
        xold = np.zeros((uvlm.SS.A.shape[0],))
        for tt in range(1, NT):
            xnew, ynew = uvlm.solve_step(xold, Uaero)
            change = np.linalg.norm(xnew - xold)
            xold = xnew

            # record state ?
            if uvlm.remove_predictor is False:
                gv, gvstar, gvdot = uvlm.unpack_state(xnew)
                gamma[tt, :, :, :] = gv.reshape((Nsurf, M, N // Nsurf))
                gamma_dot[tt, :, :, :] = gvdot.reshape((Nsurf, M, N // Nsurf))
                gamma_star[tt, :, :, :] = gvstar.reshape((Nsurf, int(M * Mstar_fact), N // Nsurf))

            # calculate forces (and error)
            Ftot[tt, :3] = np.dot(uvlm.Kftot, ynew)
            Er_f_tot[tt] = np.linalg.norm(Ftot[tt, :] - Cfvec_an[tt, :]) / Clv_an[tt]
            Fsect[tt, :, :, :] = np.dot(uvlm.Kfsec, ynew).reshape((Nsurf, 3, N // Nsurf + 1))

            # ### beam forces
            # Ybeam.append(np.dot(Sol.Kforces[:-10,:],ynew))
            # Fdummy=Ybeam[-1].reshape((N//Nsurf,6)).T
            # Fbeam[tt,:,:N//Nsurf]=Fdummy[:,:N//Nsurf]
            # Fbeam[tt,:,N//Nsurf+1:]=Fdummy[:,N//Nsurf:]

        if RemovePred:
            ts2perc, ts1perc = 6, 6
        else:
            ts2perc, ts1perc = 16, 36
        er_th_2perc = np.max(Er_f_tot[ts2perc:])
        er_th_1perc = np.max(Er_f_tot[ts1perc:])

        ### ----- generate plot
        if self.ProducePlots:

            # sections to plot
            if Nsurf == 1:
                Nplot = [0, N // 2, N]
                labs = [r'tip', r'root', r'tip']
            elif Nsurf == 2:
                Nplot = [0, N // 2 - 1]
                labs = [r'tip', r'near root', r'tip', r'near root']
            axtitle = [r'$C_{F_y}$', r'$C_{F_z}$']

            # non-dimensional time
            sv = 2.0 * Uinf0 * tv / ws.c_ref

            # generate figure
            clist = ['#003366', '#CC3333', '#336633', '#FF6600'] * 4
            fontlabel = 12
            std_params = {'legend.fontsize': 10,
                          'font.size': fontlabel,
                          'xtick.labelsize': fontlabel - 2,
                          'ytick.labelsize': fontlabel - 2,
                          'figure.autolayout': True,
                          'legend.numpoints': 1}
            plt.rcParams.update(std_params)

            fig = plt.figure('Lift time-history', (12, 6))
            axvec = fig.subplots(1, 2)
            for aa in [0, 1]:
                comp = aa + 1
                axvec[aa].set_title(axtitle[aa])
                axvec[aa].plot(sv, Cfvec_an[:, comp] / Cl_inf, lw=4, ls='-',
                               alpha=0.5, color='r', label=r'Wagner')
                axvec[aa].plot(sv, Ftot[:, comp] / Cl_inf, lw=5, ls=':',
                               alpha=0.7, color='k', label=r'Total')
                cc = 0
                for ss in range(Nsurf):
                    for nn in Nplot:
                        axvec[aa].plot(sv, Fsect[:, ss, comp, nn] / Cl_inf,
                                       lw=4 - cc, ls='--', alpha=0.7, color=clist[cc],
                                       label=r'Surf. %.1d, n=%.2d (%s)' % (ss, nn, labs[cc]))
                        cc += 1
                axvec[aa].grid(color='0.8', ls='-')
                axvec[aa].grid(color='0.85', ls='-', which='minor')
                axvec[aa].set_xlabel(r'normalised time $t=2 U_\infty \tilde{t}/c$')
                axvec[aa].set_ylabel(axtitle[aa] + r'$/C_{l_\infty}$')
                axvec[aa].set_xlim(0, sv[-1])
                if Cfvec_inf[comp] > 0.:
                    axvec[aa].set_ylim(0, 1.1)
                else:
                    axvec[aa].set_ylim(-1.1, 0)
            plt.legend(ncol=1)
            # plt.show()
            fig.savefig(self.figfold + self.case_main + '.png')
            fig.savefig(self.figfold + self.case_main + '.pdf')
            plt.close()

        assert er_th_2perc < 2e-2 and er_th_1perc < 1e-2, \
            'Error of dynamic step response at time-steps 16 and 36 ' + \
            '(%.2e and %.2e) too large. Verify Linear UVLM.' % (er_th_2perc, er_th_1perc)

<<<<<<< HEAD
        # clean-up
        if self.DeleteOutput:
            os.system('rm %s*' % (self.route_main + self.case_code))
            os.system('rm %s/output/%s*' % (self.route_main, self.case_code))
=======
    def tearDown(self):
>>>>>>> e1f8abc7

        try:
            shutil.rmtree(self.route_test_dir + '/res/')
            shutil.rmtree(self.route_test_dir + '/figs/')
            shutil.rmtree(self.route_test_dir + '/output/')
        except FileNotFoundError:
            pass

if __name__ == '__main__':
    if os.path.exists('./figs/infinite_span'):
        shutil.rmtree('./figs/infinite_span')
    unittest.main()<|MERGE_RESOLUTION|>--- conflicted
+++ resolved
@@ -54,27 +54,17 @@
                             int(np.round(100 * self.Alpha0Deg)),
                             RollNodes, Nsurf, M, N, Mstar_fact)
         self.case_main += 'ord%.1d_rp%s_sp%s' % (integr_ord, RemovePred, UseSparse)
-<<<<<<< HEAD
-        route_main = sharpydir.SharpyDir + '/tests/linear/uvlm/res/'
-        self.figfold = sharpydir.SharpyDir + '/tests/linear/uvlm/figs/'
-=======
         self.route_test_dir = os.path.abspath(os.path.dirname(os.path.realpath(__file__)))
         route_main = self.route_test_dir + '/res/'
         self.figfold = self.route_test_dir + '/figs/'
->>>>>>> e1f8abc7
 
         if os.path.exists(route_main):
             shutil.rmtree(route_main)
         if os.path.exists(self.figfold):
             shutil.rmtree(self.figfold)
 
-<<<<<<< HEAD
-        os.system('mkdir -p %s' % route_main)
-        os.system('mkdir -p %s' % self.figfold)
-=======
         os.makedirs(route_main)
         os.makedirs(self.figfold)
->>>>>>> e1f8abc7
 
         ### ----- sharpy reference solution
         # Build wing model
@@ -440,14 +430,7 @@
             'Error of dynamic step response at time-steps 16 and 36 ' + \
             '(%.2e and %.2e) too large. Verify Linear UVLM.' % (er_th_2perc, er_th_1perc)
 
-<<<<<<< HEAD
-        # clean-up
-        if self.DeleteOutput:
-            os.system('rm %s*' % (self.route_main + self.case_code))
-            os.system('rm %s/output/%s*' % (self.route_main, self.case_code))
-=======
     def tearDown(self):
->>>>>>> e1f8abc7
 
         try:
             shutil.rmtree(self.route_test_dir + '/res/')
