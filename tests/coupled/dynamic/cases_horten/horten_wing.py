--- conflicted
+++ resolved
@@ -613,11 +613,7 @@
         # control surface type: 1 = dynamic
         control_surface_type[0] = 0
         control_surface_deflection[0] = cs_deflection
-<<<<<<< HEAD
         control_surface_chord[0] = 2  # m
-=======
-        control_surface_chord[0] = 3
->>>>>>> f4f0bd44
         control_surface_hinge_coord[0] = 0.25
 
         # RIGHT FUSELAGE (Surface 0, Beam 0)
