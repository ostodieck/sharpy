"""
@modified   Alfonso del Carre
"""

import ctypes as ct
import numpy as np
import scipy as sc
import os
import itertools
import warnings
from tvtk.api import tvtk, write_data
import scipy.linalg

import sharpy.structure.utils.xbeamlib as xbeamlib
from sharpy.utils.solver_interface import solver, BaseSolver
import sharpy.utils.settings as settings
import sharpy.utils.algebra as algebra



@solver
class Modal(BaseSolver):
    """
    ``Modal`` solver class, inherited from ``BaseSolver``

    Extracts the ``M``, ``K`` and ``C`` matrices from the ``Fortran`` library for the beam. Depending on the choice of
    modal projection, these may or may not be transformed to a state-space form to compute the eigenvalues and mode shapes
    of the structure.
<<<<<<< HEAD

    Args:
        data (ProblemData): object with problem data
        custom_settings (dict): custom settings that override the settings in the solver ``.txt`` file. None by default

    Attributes:
        settings (dict): Name-value pair of settings employed by solver.

            ==========================  =========  =======================================================================  ============
            Name                        Type       Description                                                              Default
            ==========================  =========  =======================================================================  ============
            ``print_info``              ``bool``   Print modal calculations to terminal                                     ``True``
            ``folder``                  ``str``    Output folder                                                            ``./output``
            ``rigid_body_modes``        ``bool``   Include zero-frequency rigid body modes                                  ``False``
            ``use_undamped_modes``      ``bool``   Basis for modal projection                                               ``True``
            ``NumLambda``               ``int``    Number of modes to retain                                                ``20``
            ``keep_linear_matrices``    ``bool``   Retain linear ``M``, ``K`` and ``C`` matrices at each time step          ``True``
            ``write_modes_vtk``         ``bool``   Write displacement mode shapes in vtk file (for ParaView)                ``True``
            ``print_matrices``          ``bool``   Output ``M``, ``K``, and ``C`` matrices to output directory              ``False``
            ``write_dat``               ``bool``   Output mode shapes, frequencies and damping as .dat to output directory  ``True``
            ``continuous_eigenvalues``  ``bool``   Use continuous eigenvalues                                               ``False``
            ``dt``                      ``float``  Delta to calculate continuous eigenvalues                                ``0``
            ``plot_eigenvalues``        ``bool``   Plot eigenvalues on Argand diagram                                       ``False``
            ``max_rotation_deg``        ``float``  Maximum rotation allowed for vtk file (degrees)                          ``15``
            ``max_displacement``        ``float``  Maximum displacement allowed for vtk file                                ``0.15``
            ==========================  =========  =======================================================================  ============

        settings_types (dict): Acceptable data types for entries in ``settings``
        settings_default (dict): Default values for the available ``settings``
        data (ProblemData): object containing the information of the problem
        folder (str): output folder name
        filename_freq (str): Mode frequency output file name (.dat)
        filename_damp (str): Mode damping output file name (.dat)
        filename_shapes (str): Mode shapes output file name (.dat)

    See Also:
        .. py:class:: sharpy.utils.solver_interface.BaseSolver

=======
>>>>>>> f1a18ba8
    """
    solver_id = 'Modal'
    solver_classification = 'modal'

    settings_types = dict()
    settings_default = dict()
    settings_description = dict()

    settings_types['print_info'] = 'bool'
    settings_default['print_info'] = True
    settings_description['print_info'] = 'Write status to screen'

    settings_types['folder'] = 'str'
    settings_default['folder'] = './output'
    settings_description['folder'] = 'Output folder'

<<<<<<< HEAD
        # solution options
        self.settings_types['rigid_body_modes'] = 'bool'
        self.settings_default['rigid_body_modes'] = False

        self.settings_types['use_undamped_modes'] = 'bool'  # basis for modal projection
        self.settings_default['use_undamped_modes'] = True
=======
    # solution options
    settings_types['use_undamped_modes'] = 'bool'  # basis for modal projection
    settings_default['use_undamped_modes'] = True
    settings_description['use_undamped_modes'] = 'Project the modes onto undamped mode shapes'
>>>>>>> f1a18ba8

    settings_types['NumLambda'] = 'int'  # no. of different modes to retain
    settings_default['NumLambda'] = 20  # doubles if use_undamped_modes is False
    settings_description['NumLambda'] = 'Number of modes to retain'

    settings_types['keep_linear_matrices'] = 'bool'  # attach linear M,C,K matrices to output dictionary
    settings_default['keep_linear_matrices'] = True
    settings_description['keep_linear_matrices'] = 'Save M, C and K matrices to output dictionary'

    # output options
    settings_types['write_modes_vtk'] = 'bool'  # write displacements mode shapes in vtk file
    settings_default['write_modes_vtk'] = True
    settings_description['write_modes_vtk'] = 'Write Paraview files with mode shapes'

    settings_types['print_matrices'] = 'bool'  # print M,C,K matrices to dat file
    settings_default['print_matrices'] = False
    settings_description['print_matrices']  = 'Write M, C and K matrices to file'

    settings_types['write_dat'] = 'bool'  # write modes shapes/freq./damp. to dat file
    settings_default['write_dat'] = True
    settings_description['write_dat'] = 'Write mode shapes, frequencies and damping to file'

    settings_types['continuous_eigenvalues'] = 'bool'
    settings_default['continuous_eigenvalues'] = False
    settings_description['continuous_eigenvalues'] = 'Use continuous time eigenvalues'

    settings_types['dt'] = 'float'
    settings_default['dt'] = 0
    settings_description['dt'] = 'Time step to compute discrete time eigenvalues'

    settings_types['plot_eigenvalues'] = 'bool'
    settings_default['plot_eigenvalues'] = False
    settings_description['plot_eigenvalues'] = 'Plot to screen root locus diagram'

    settings_types['max_rotation_deg'] = 'float'
    settings_default['max_rotation_deg'] = 15.
    settings_description['max_rotation_deg'] = 'Scale mode shape to have specified maximum rotation'

    settings_types['max_displacement'] = 'float'
    settings_default['max_displacement'] = 0.15
    settings_description['max_displacement'] = 'Scale mode shape to have specified maximum displacement'

    settings_table = settings.SettingsTable()
    __doc__ += settings_table.generate(settings_types, settings_default, settings_description)

    def __init__(self):
        self.data = None
        self.settings = None

        self.folder = None
        self.filename_freq = None
        self.filename_damp = None
        self.filename_shapes = None
        self.rigid_body_motion = None

    def initialise(self, data, custom_settings=None):
        self.data = data
        if custom_settings is None:
            self.settings = data.settings[self.solver_id]
        else:
            self.settings = custom_settings
        settings.to_custom_types(self.settings,
                                 self.settings_types,
                                 self.settings_default)

        self.rigid_body_motion = self.settings['rigid_body_modes'].value

        # load info from dyn dictionary
        self.data.structure.add_unsteady_information(
                                            self.data.structure.dyn_dict,
                                            self.data.ts)

        # create folder for containing files if necessary
        if not os.path.exists(self.settings['folder']):
            os.makedirs(self.settings['folder'])
        self.folder = (self.settings['folder'] + '/' +
                       self.data.settings['SHARPy']['case'] +
                       '/beam_modal_analysis/')
        if not os.path.exists(self.folder):
            os.makedirs(self.folder)
        self.filename_freq = (self.folder +
                              'tstep' + ("%06d" % self.data.ts) +
                              '_ModalFrequencies.dat')
        self.filename_damp = (self.folder +
                              'tstep' + ("%06d" % self.data.ts) +
                              '_ModalDamping.dat')
        self.filename_shapes = (self.folder +
                                'tstep' + ("%06d" % self.data.ts) +
                                '_ModalShape')


    def run(self):
        r"""
        Extracts the eigenvalues and eigenvectors of the clamped structure.

        If ``use_undamped_modes == True`` then the free vibration modes of the clamped structure are found solving:

            .. math:: \mathbf{M\,\ddot{\eta}} + \mathbf{K\,\eta} = 0

        that flows down to solving the non-trivial solutions to:

            .. math:: (-\omega_n^2\,\mathbf{M} + \mathbf{K})\mathbf{\Phi} = 0

        On the other hand, if the damped modes are chosen because the system has damping, the free vibration
        modes are found solving the equation of motion of the form:

            .. math:: \mathbf{M\,\ddot{\eta}} + \mathbf{C\,\dot{\eta}} + \mathbf{K\,\eta} = 0

        which can be written in state space form, with the state vector :math:`\mathbf{x} = [\eta^T,\,\dot{\eta}^T]^T`
        as

            .. math:: \mathbf{\dot{x}} = \begin{bmatrix} 0 & \mathbf{I} \\ -\mathbf{M^{-1}K} & -\mathbf{M^{-1}C}
                \end{bmatrix} \mathbf{x}

        and therefore the mode shapes and frequencies correspond to the solution of the eigenvalue problem

            .. math:: \mathbf{A\,\Phi} = \mathbf{\Lambda\,\Phi}.

        From the eigenvalues, the following system characteristics are provided:

            * Natural Frequency: :math:`\omega_n = |\lambda|`

            * Damped natural frequency: :math:`\omega_d = \text{Im}(\lambda) = \omega_n \sqrt{1-\zeta^2}`

            * Damping ratio: :math:`\zeta = -\frac{\text{Re}(\lambda)}{\omega_n}`

        In addition to the above, the modal output dictionary includes the following:

            * ``M``: Tangent mass matrix

            * ``C``: Tangent damping matrix

            * ``K``: Tangent stiffness matrix

            * ``Ccut``: Modal damping matrix :math:`\mathbf{C}_m = \mathbf{\Phi}^T\mathbf{C}\mathbf{\Phi}`

            * ``Kin_damp``: Forces gain matrix (when damped): :math:`K_{in} = \mathbf{\Phi}_L^T \mathbf{M}^{-1}`

            *``eigenvectors``: Right eigenvectors

            * ``eigenvectors_left``: Left eigenvectors given when the system is damped

        Returns:
            PreSharpy: updated data object with modal analysis as part of the last structural time step.

        """
        self.data.ts = len(self.data.structure.timestep_info) - 1

        # Number of degrees of freedom
        num_str_dof = self.data.structure.num_dof.value
        if self.rigid_body_motion:
            num_rigid_dof = 10
        else:
            num_rigid_dof = 0

        num_dof = num_str_dof + num_rigid_dof

        # Initialize matrices
        FullMglobal = np.zeros((num_dof, num_dof),
                               dtype=ct.c_double, order='F')
        FullKglobal = np.zeros((num_dof, num_dof),
                               dtype=ct.c_double, order='F')
        FullCglobal = np.zeros((num_dof, num_dof),
                               dtype=ct.c_double, order='F')

        if self.rigid_body_motion:
            # Settings for the assembly of the matrices
            try:
                full_matrix_settings = self.data.settings['StaticCoupled']['structural_solver_settings']
                full_matrix_settings['dt'] = ct.c_double(0.01)  # Dummy: required but not used
                full_matrix_settings['newmark_damp'] = ct.c_double(1e-2)  # Dummy: required but not used
            except KeyError:
                full_matrix_settings = self.data.settings['DynamicCoupled']['structural_solver_settings']

            # Obtain the tangent mass, damping and stiffness matrices
            FullMglobal, FullCglobal, FullKglobal, FullQ = xbeamlib.xbeam3_asbly_dynamic(self.data.structure,
                                          self.data.structure.timestep_info[self.data.ts],
                                          full_matrix_settings)
        else:
            xbeamlib.cbeam3_solv_modal(self.data.structure,
                                       self.settings, self.data.ts,
                                       FullMglobal, FullCglobal, FullKglobal)

        # Print matrices
        if self.settings['print_matrices'].value:
            np.savetxt(self.folder + "Mglobal.dat", FullMglobal, fmt='%.12f',
                       delimiter='\t', newline='\n')
            np.savetxt(self.folder + "Cglobal.dat", FullCglobal, fmt='%.12f',
                       delimiter='\t', newline='\n')
            np.savetxt(self.folder + "Kglobal.dat", FullKglobal, fmt='%.12f',
                       delimiter='\t', newline='\n')

        # Check if the damping matrix is zero (issue working)
        if self.settings['use_undamped_modes'].value:
            zero_FullCglobal = True
            for i,j in itertools.product(range(num_dof),range(num_dof)):
                if(np.absolute(FullCglobal[i, j]) > np.finfo(float).eps):
                    zero_FullCglobal = False
                    warnings.warn(
                        'Projecting a system with damping on undamped modal shapes')
                    break
        # Check if the damping matrix is skew-symmetric
        # skewsymmetric_FullCglobal = True
        # for i in range(num_dof):
        #     for j in range(i:num_dof):
        #         if((i==j) and (np.absolute(FullCglobal[i, j]) > np.finfo(float).eps)):
        #             skewsymmetric_FullCglobal = False
        #         elif(np.absolute(FullCglobal[i, j] + FullCglobal[j, i]) > np.finfo(float).eps):
        #             skewsymmetric_FullCglobal = False

        NumLambda = min(num_dof, self.settings['NumLambda'].value)

        if self.settings['use_undamped_modes'].value:

            # Solve for eigenvalues (with unit eigenvectors)            
            eigenvalues,eigenvectors=np.linalg.eig(
                                       np.linalg.solve(FullMglobal,FullKglobal))
            eigenvectors_left=None
            # Define vibration frequencies and damping
            freq_natural = np.sqrt(eigenvalues)
            order = np.argsort(freq_natural)[:NumLambda]
            freq_natural = freq_natural[order]
            #freq_damped = freq_natural
            eigenvalues = eigenvalues[order]
            eigenvectors = eigenvectors[:,order]
            damping = np.zeros((NumLambda,))

        else:
            # State-space model
            Minv_neg = -np.linalg.inv(FullMglobal)
            A = np.zeros((2*num_dof, 2*num_dof), dtype=ct.c_double, order='F')
            A[:num_dof, num_dof:] = np.eye(num_dof)
            A[num_dof:, :num_dof] = np.dot(Minv_neg, FullKglobal)
            A[num_dof:, num_dof:] = np.dot(Minv_neg, FullCglobal)

            # Solve the eigenvalues problem
            eigenvalues, eigenvectors_left, eigenvectors = \
                sc.linalg.eig(A,left=True,right=True)
            freq_natural = np.abs(eigenvalues)
            damping = np.zeros_like(freq_natural)
            iiflex = freq_natural > 1e-16*np.mean(freq_natural)  # Pick only structural modes
            damping[iiflex] = -eigenvalues[iiflex].real/freq_natural[iiflex]
            freq_damped = freq_natural * np.sqrt(1-damping**2)

            # Order & downselect complex conj:
            # this algorithm assumes that complex conj eigenvalues appear consecutively 
            # in eigenvalues. For symmetrical systems, this relies  on the fact that:
            # - complex conj eigenvalues have the same absolute value (to machine 
            # precision) 
            # - couples of eigenvalues with multiplicity higher than 1, show larger
            # numerical difference
            order = np.argsort(freq_damped)[:2*NumLambda]
            freq_damped = freq_damped[order]
            freq_natural = freq_natural[order]
            eigenvalues = eigenvalues[order]

            include = np.ones((2*NumLambda,), dtype=np.bool)
            ii = 0
            tol_rel = np.finfo(float).eps * freq_damped[ii]
            while ii < 2*NumLambda:
                # check complex
                if np.abs(eigenvalues[ii].imag) > 0.:
                    if np.abs(eigenvalues[ii+1].real-eigenvalues[ii].real) > tol_rel or\
                       np.abs(eigenvalues[ii+1].imag+eigenvalues[ii].imag) > tol_rel:
                        raise NameError('Complex conjugate expected but not found!')
                    ii += 1
                    try:
                        include[ii] = False
                    except IndexError:
                        pass
                ii += 1
            freq_damped = freq_damped[include]
            eigenvalues = eigenvalues[include]
            if self.settings['continuous_eigenvalues']:
                if self.settings['dt'].value == 0.:
                    raise ValueError('Cannot compute the continuous eigenvalues without a dt value')
                eigenvalues = np.log(eigenvalues)/self.settings['dt'].value

            order = order[include]
            damping = damping[order]
            eigenvectors = eigenvectors[:, order]
            eigenvectors_left = eigenvectors_left[:, order].conj()

        # Scaling
        if self.settings['use_undamped_modes']:
            # mass normalise (diagonalises M and K)
            dfact = np.diag(np.dot(eigenvectors.T, np.dot(FullMglobal, eigenvectors)))
            eigenvectors = (1./np.sqrt(dfact))*eigenvectors
        else:
            # unit normalise (diagonalises A)
            if not self.rigid_body_motion:
                for ii in range(NumLambda):  # Issue - dot product = 0 when you have arbitrary damping
                    fact = 1./np.sqrt(np.dot(eigenvectors_left[:, ii], eigenvectors[:, ii]))
                    eigenvectors_left[:, ii] = fact*eigenvectors_left[:, ii]
                    eigenvectors[:, ii] = fact*eigenvectors[:, ii]

        # Other terms required for state-space realisation
        # non-zero damping matrix
        # Modal damping matrix
        if self.settings['use_undamped_modes'] and not(zero_FullCglobal):
            Ccut = np.dot(eigenvectors.T, np.dot(FullCglobal, eigenvectors))
        else:
            Ccut = None

        # forces gain matrix (nodal -> modal)
        if not self.settings['use_undamped_modes']:
            Kin_damp = np.dot(eigenvectors_left[num_dof:, :].T, -Minv_neg)
        else:
            Kin_damp = None

        # Plot eigenvalues using matplotlib if specified in settings
        if self.settings['plot_eigenvalues']:
            import matplotlib.pyplot as plt
            fig = plt.figure()
            plt.scatter(eigenvalues.real, eigenvalues.imag)
            plt.show()
            plt.savefig(self.folder + 'eigenvalues.png', transparent=True, bbox_inches='tight')


        # Write dat files
        if self.settings['write_dat'].value:
            np.savetxt(self.folder + "eigenvalues.dat", eigenvalues, fmt='%.12f',
                       delimiter='\t', newline='\n')
            np.savetxt(self.folder + "eigenvectors.dat", eigenvectors[:num_dof].real,
                       fmt='%.12f', delimiter='\t', newline='\n')
            try:
                np.savetxt(self.folder + 'frequencies.dat', freq_damped[:NumLambda],
                           fmt='%e', delimiter='\t', newline='\n')
            except NameError:
                np.savetxt(self.folder + 'frequencies.dat', freq_natural[:NumLambda],
                           fmt='%e', delimiter='\t', newline='\n')
            np.savetxt(self.filename_damp, damping[:NumLambda],
                       fmt='%e', delimiter='\t', newline='\n')

        # Write vtk
        if self.settings['write_modes_vtk'].value:
            write_modes_vtk(
                self.data,
                eigenvectors[:num_dof],
                NumLambda,
                self.filename_shapes,
                self.settings['max_rotation_deg'],
                self.settings['max_displacement'])

        outdict = dict()

        if self.settings['use_undamped_modes']:
            outdict['modes'] = 'undamped'
            outdict['freq_natural'] = freq_natural
            if not zero_FullCglobal:
                outdict['warning'] =\
                    'system with damping: mode shapes and natural frequencies do not account for damping!'
        else:
            outdict['modes'] = 'damped'
            outdict['freq_damped'] = freq_damped
            outdict['freq_natural'] = freq_natural

        outdict['damping'] = damping
        outdict['eigenvalues'] = eigenvalues
        outdict['eigenvectors'] = eigenvectors

        if Ccut is not None:
            outdict['Ccut'] = Ccut
        if Kin_damp is not None:
            outdict['Kin_damp'] = Kin_damp
        if not self.settings['use_undamped_modes']:    
            outdict['eigenvectors_left'] = eigenvectors_left

        if self.settings['keep_linear_matrices'].value:
            outdict['M'] = FullMglobal
            outdict['C'] = FullCglobal
            outdict['K'] = FullKglobal
        self.data.structure.timestep_info[self.data.ts].modal = outdict
        return self.data



def scale_mode(data,eigenvector,rot_max_deg=15,perc_max=0.15):
    """
    Scales the eigenvector such that:
        1) the maximum change in component of the beam cartesian rotation vector
    is equal to rot_max_deg degrees.
        2) the maximum translational displacement does not exceed perc_max the
    maximum nodal position.

    Warning:
        If the eigenvector is in state-space form, only the first
        half of the eigenvector is scanned for determining the scaling.
    """

    ### initialise
    struct=data.structure
    tsstr=data.structure.timestep_info[data.ts]

    jj=0 # structural dofs index
    RotMax=0.0
    RaMax=0.0
    dRaMax=0.0

    for node_glob in range(struct.num_node):
        ### detect bc at node (and no. of dofs)
        bc_here=struct.boundary_conditions[node_glob]
        if bc_here==1: # clamp
            dofs_here=0
            continue
        elif bc_here==-1 or bc_here==0: 
            dofs_here=6
            jj_tra=[jj  ,jj+1,jj+2]
            jj_rot=[jj+3,jj+4,jj+5]
        jj+=dofs_here

        # check for max rotation
        RotMaxHere=np.max(np.abs(eigenvector[jj_rot].real))
        if RotMaxHere>RotMax:
            RotMax=RotMaxHere

        # check for maximum position
        RaNorm=np.linalg.norm(tsstr.pos[node_glob,:] )
        if RaNorm>RaMax:
            RaMax=RaNorm

        # check for maximum displacement
        dRaNorm=np.linalg.norm( eigenvector[jj_tra].real)  
        if dRaNorm>dRaMax:
            dRaMax=dRaNorm

    RotMaxDeg=RotMax*180/np.pi

    if RotMaxDeg>1e-4:
        fact=rot_max_deg/RotMaxDeg
        if dRaMax*fact>perc_max*RaMax:
            fact=perc_max*RaMax/dRaMax
    else:
        fact=perc_max*RaMax/dRaMax
    # correct factor to ensure max disp is perc
    return eigenvector*fact



def get_mode_zeta(data, eigvect):
    """
    Retrieves the UVLM grid nodal displacements associated to the eigenvector ``eigvect``
    """

    ### initialise
    aero=data.aero
    struct=data.structure
    tsaero=data.aero.timestep_info[data.ts]
    tsstr=data.structure.timestep_info[data.ts]

    try:
        num_dof=struct.num_dof.value
    except AttributeError:
        num_dof = struct.num_dof

    eigvect=eigvect[:num_dof]

    zeta_mode=[]
    for ss in range(aero.n_surf):
        zeta_mode.append(tsaero.zeta[ss].copy())


    jj=0 # structural dofs index
    Cga0=algebra.quat2rotation(tsstr.quat)
    Cag0=Cga0.T
    for node_glob in range(struct.num_node):

        ### detect bc at node (and no. of dofs)
        bc_here=struct.boundary_conditions[node_glob]
        if bc_here==1: # clamp
            dofs_here=0
            continue
        elif bc_here==-1 or bc_here==0: 
            dofs_here=6
            jj_tra=[jj  ,jj+1,jj+2]
            jj_rot=[jj+3,jj+4,jj+5]
        jj+=dofs_here

        # retrieve element and local index
        ee,node_loc=struct.node_master_elem[node_glob,:]

        # get original position and crv 
        Ra0=tsstr.pos[node_glob,:]
        psi0=tsstr.psi[ee,node_loc,:]
        Rg0=np.dot(Cga0,Ra0) 
        Cab0=algebra.crv2rotation(psi0)
        Cbg0=np.dot(Cab0.T,Cag0)

        # update position and crv of mode
        Ra=tsstr.pos[node_glob,:]+eigvect[jj_tra]
        psi=tsstr.psi[ee,node_loc,:]+eigvect[jj_rot]
        Rg=np.dot(Cga0,Ra)
        Cab=algebra.crv2rotation(psi)
        Cbg=np.dot(Cab.T,Cag0)
    

        ### str -> aero mapping
        # some nodes may be linked to multiple surfaces...
        for str2aero_here in aero.struct2aero_mapping[node_glob]:

            # detect surface/span-wise coordinate (ss,nn)
            nn,ss=str2aero_here['i_n'],str2aero_here['i_surf']
            #print('%.2d,%.2d'%(nn,ss))

            # surface panelling
            M=aero.aero_dimensions[ss][0]
            N=aero.aero_dimensions[ss][1]

            for mm in range(M+1):

                # get position of vertex in B FoR
                zetag0=tsaero.zeta[ss][:,mm,nn]   # in G FoR, w.r.t. origin A-G
                Xb=np.dot(Cbg0,zetag0-Rg0)        # in B FoR, w.r.t. origin B

                # update vertex position
                zeta_mode[ss][:,mm,nn]=Rg+np.dot( np.dot(Cga0,Cab),Xb)

    return zeta_mode



def write_zeta_vtk(zeta,zeta_ref,filename_root):
    '''
    Given a list of arrays representing the coordinates of a set of n_surf UVLM 
    lattices and organised as:
        zeta[n_surf][3,M+1,N=1]
    this function writes a vtk for each of the n_surf surfaces. 

    Input:
        - zeta: lattice coordinates to plot
        - zeta_ref: reference lattice used to compute the magnitude of displacements
        - filename_root: initial part of filename (full path) without file 
        extension (.vtk)
    '''


    # from IPython import embed
    # embed()
    for i_surf in range(len(zeta)):

        filename=filename_root+"_%02u.vtu" %(i_surf,)
        _,M,N=zeta[i_surf].shape

        M-=1
        N-=1
        point_data_dim = (M+1)*(N+1)
        panel_data_dim = M*N

        coords = np.zeros((point_data_dim, 3))
        conn = []
        panel_id = np.zeros((panel_data_dim,), dtype=int)
        panel_surf_id = np.zeros((panel_data_dim,), dtype=int)
        point_struct_id = np.zeros((point_data_dim,), dtype=int)
        point_struct_mag = np.zeros((point_data_dim,), dtype=float)

        counter = -1
        # coordinates of corners
        for i_n in range(N+1):
            for i_m in range(M+1):
                counter += 1
                coords[counter, :] = zeta[i_surf][:, i_m, i_n]

        counter = -1
        node_counter = -1
        for i_n in range(N + 1):
            # global_counter = aero.aero2struct_mapping[i_surf][i_n]
            for i_m in range(M + 1):
                node_counter += 1
                # point data
                # point_struct_id[node_counter]=global_counter
                point_struct_mag[node_counter]=\
                    np.linalg.norm(zeta[i_surf][:, i_m, i_n]\
                                                   -zeta_ref[i_surf][:,i_m,i_n])

                if i_n < N and i_m < M:
                    counter += 1
                else:
                    continue

                conn.append([node_counter + 0,
                             node_counter + 1,
                             node_counter + M+2,
                             node_counter + M+1])
                # cell data
                panel_id[counter] = counter
                panel_surf_id[counter] = i_surf

        ug = tvtk.UnstructuredGrid(points=coords)
        ug.set_cells(tvtk.Quad().cell_type, conn)
        ug.cell_data.scalars = panel_id
        ug.cell_data.scalars.name = 'panel_n_id'
        ug.cell_data.add_array(panel_surf_id)
        ug.cell_data.get_array(1).name = 'panel_surface_id'

        ug.point_data.scalars = np.arange(0, coords.shape[0])
        ug.point_data.scalars.name = 'n_id'
        # ug.point_data.add_array(point_struct_id)
        # ug.point_data.get_array(1).name = 'point_struct_id'
        ug.point_data.add_array(point_struct_mag)
        ug.point_data.get_array(1).name = 'point_displacement_magnitude'

        write_data(ug, filename)



def write_modes_vtk(data, eigenvectors, NumLambda, filename_root, 
                                                rot_max_deg=15.,perc_max=0.15):
    """
    Writes a vtk file for each of the first ``NumLambda`` eigenvectors. When these
    are associated to the state-space form of the structural equations, only
    the displacement field is saved.
    """

    ### initialise
    aero=data.aero
    struct=data.structure
    tsaero=data.aero.timestep_info[data.ts]
    tsstr=data.structure.timestep_info[data.ts]

    num_dof=struct.num_dof.value
    eigenvectors=eigenvectors[:num_dof,:]

    # Check whether rigid body motion is selected
    # Skip rigid body modes
    if data.settings['Modal']['rigid_body_modes'].value:
        num_rigid_body = 10
    else:
        num_rigid_body = 0

    for mode in range(num_rigid_body, NumLambda-num_rigid_body):

        # scale eigenvector
        eigvec=eigenvectors[:num_dof,mode]
        eigvec=scale_mode(data,eigvec,rot_max_deg,perc_max)
        zeta_mode=get_mode_zeta(data,eigvec)
        write_zeta_vtk(zeta_mode,tsaero.zeta,filename_root+"_%06u" %(mode,))

        # for i_surf in range(tsaero.n_surf):

        #     # filename=filename_root+"_%06u_%02u.vtu" %(mode,i_surf)
        #     filename = filename_root + "_%02u_%06u.vtu" % (i_surf, mode)

        #     dims = tsaero.dimensions[i_surf, :]
        #     point_data_dim = (dims[0]+1)*(dims[1]+1)  # + (dims_star[0]+1)*(dims_star[1]+1)
        #     panel_data_dim = (dims[0])*(dims[1])  # + (dims_star[0])*(dims_star[1])

        #     coords = np.zeros((point_data_dim, 3))
        #     conn = []
        #     panel_id = np.zeros((panel_data_dim,), dtype=int)
        #     panel_surf_id = np.zeros((panel_data_dim,), dtype=int)
        #     point_struct_id = np.zeros((point_data_dim,), dtype=int)
        #     point_struct_mag = np.zeros((point_data_dim,), dtype=float)

        #     counter = -1
        #     # coordinates of corners
        #     for i_n in range(dims[1]+1):
        #         for i_m in range(dims[0]+1):
        #             counter += 1
        #             coords[counter, :] = zeta_mode[i_surf][:, i_m, i_n]

        #     counter = -1
        #     node_counter = -1
        #     for i_n in range(dims[1] + 1):
        #         global_counter = aero.aero2struct_mapping[i_surf][i_n]
        #         for i_m in range(dims[0] + 1):
        #             node_counter += 1
        #             # point data
        #             point_struct_id[node_counter]=global_counter
        #             point_struct_mag[node_counter]=\
        #                 np.linalg.norm(zeta_mode[i_surf][:, i_m, i_n]\
        #                                     -tsaero.zeta[i_surf][:,i_m,i_n])

        #             if i_n < dims[1] and i_m < dims[0]:
        #                 counter += 1
        #             else:
        #                 continue

        #             conn.append([node_counter + 0,
        #                          node_counter + 1,
        #                          node_counter + dims[0]+2,
        #                          node_counter + dims[0]+1])
        #             # cell data
        #             panel_id[counter] = counter
        #             panel_surf_id[counter] = i_surf

        #     ug = tvtk.UnstructuredGrid(points=coords)
        #     ug.set_cells(tvtk.Quad().cell_type, conn)
        #     ug.cell_data.scalars = panel_id
        #     ug.cell_data.scalars.name = 'panel_n_id'
        #     ug.cell_data.add_array(panel_surf_id)
        #     ug.cell_data.get_array(1).name = 'panel_surface_id'

        #     ug.point_data.scalars = np.arange(0, coords.shape[0])
        #     ug.point_data.scalars.name = 'n_id'
        #     ug.point_data.add_array(point_struct_id)
        #     ug.point_data.get_array(1).name = 'point_struct_id'

        #     ug.point_data.add_array(point_struct_mag)
        #     ug.point_data.get_array(2).name = 'point_displacement_magnitude'

        #     write_data(ug, filename)




<|MERGE_RESOLUTION|>--- conflicted
+++ resolved
@@ -26,47 +26,6 @@
     Extracts the ``M``, ``K`` and ``C`` matrices from the ``Fortran`` library for the beam. Depending on the choice of
     modal projection, these may or may not be transformed to a state-space form to compute the eigenvalues and mode shapes
     of the structure.
-<<<<<<< HEAD
-
-    Args:
-        data (ProblemData): object with problem data
-        custom_settings (dict): custom settings that override the settings in the solver ``.txt`` file. None by default
-
-    Attributes:
-        settings (dict): Name-value pair of settings employed by solver.
-
-            ==========================  =========  =======================================================================  ============
-            Name                        Type       Description                                                              Default
-            ==========================  =========  =======================================================================  ============
-            ``print_info``              ``bool``   Print modal calculations to terminal                                     ``True``
-            ``folder``                  ``str``    Output folder                                                            ``./output``
-            ``rigid_body_modes``        ``bool``   Include zero-frequency rigid body modes                                  ``False``
-            ``use_undamped_modes``      ``bool``   Basis for modal projection                                               ``True``
-            ``NumLambda``               ``int``    Number of modes to retain                                                ``20``
-            ``keep_linear_matrices``    ``bool``   Retain linear ``M``, ``K`` and ``C`` matrices at each time step          ``True``
-            ``write_modes_vtk``         ``bool``   Write displacement mode shapes in vtk file (for ParaView)                ``True``
-            ``print_matrices``          ``bool``   Output ``M``, ``K``, and ``C`` matrices to output directory              ``False``
-            ``write_dat``               ``bool``   Output mode shapes, frequencies and damping as .dat to output directory  ``True``
-            ``continuous_eigenvalues``  ``bool``   Use continuous eigenvalues                                               ``False``
-            ``dt``                      ``float``  Delta to calculate continuous eigenvalues                                ``0``
-            ``plot_eigenvalues``        ``bool``   Plot eigenvalues on Argand diagram                                       ``False``
-            ``max_rotation_deg``        ``float``  Maximum rotation allowed for vtk file (degrees)                          ``15``
-            ``max_displacement``        ``float``  Maximum displacement allowed for vtk file                                ``0.15``
-            ==========================  =========  =======================================================================  ============
-
-        settings_types (dict): Acceptable data types for entries in ``settings``
-        settings_default (dict): Default values for the available ``settings``
-        data (ProblemData): object containing the information of the problem
-        folder (str): output folder name
-        filename_freq (str): Mode frequency output file name (.dat)
-        filename_damp (str): Mode damping output file name (.dat)
-        filename_shapes (str): Mode shapes output file name (.dat)
-
-    See Also:
-        .. py:class:: sharpy.utils.solver_interface.BaseSolver
-
-=======
->>>>>>> f1a18ba8
     """
     solver_id = 'Modal'
     solver_classification = 'modal'
@@ -83,19 +42,10 @@
     settings_default['folder'] = './output'
     settings_description['folder'] = 'Output folder'
 
-<<<<<<< HEAD
-        # solution options
-        self.settings_types['rigid_body_modes'] = 'bool'
-        self.settings_default['rigid_body_modes'] = False
-
-        self.settings_types['use_undamped_modes'] = 'bool'  # basis for modal projection
-        self.settings_default['use_undamped_modes'] = True
-=======
     # solution options
     settings_types['use_undamped_modes'] = 'bool'  # basis for modal projection
     settings_default['use_undamped_modes'] = True
     settings_description['use_undamped_modes'] = 'Project the modes onto undamped mode shapes'
->>>>>>> f1a18ba8
 
     settings_types['NumLambda'] = 'int'  # no. of different modes to retain
     settings_default['NumLambda'] = 20  # doubles if use_undamped_modes is False
