--- conflicted
+++ resolved
@@ -174,13 +174,6 @@
                 if master_elem < 0:
                     master_elem = i_elem
                     master_elem_node = i_local_node
-<<<<<<< HEAD
-
-                # # not necessary to look for the master elem
-                # master_elem = i_elem
-                # master_elem_node = i_local_node
-=======
->>>>>>> 599b5301
 
                 # find the i_surf and i_n data from the mapping
                 i_n = -1
@@ -427,11 +420,7 @@
                                                    np.dot(Ctwist, strip_coordinates_b_frame[:, i_M]))
         strip_coordinates_a_frame[:, i_M] = np.dot(Cab, strip_coordinates_b_frame[:, i_M])
 
-<<<<<<< HEAD
     # zeta_dot
-=======
-    # now zeta_dot
->>>>>>> 599b5301
     if calculate_zeta_dot:
         zeta_dot_a_frame = np.zeros((3, node_info['M'] + 1), dtype=ct.c_double)
 
