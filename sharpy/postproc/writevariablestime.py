--- conflicted
+++ resolved
@@ -14,61 +14,6 @@
 class WriteVariablesTime(BaseSolver):
     r"""
     Write variables with time
-<<<<<<< HEAD
-
-    ``WriteVariablesTime`` is a class inherited from ``BaseSolver``
-
-    It is a postprocessor that outputs the value of variables with time onto a text file.
-
-    Args:
-        in_dict (dict): Input data in the form of dictionary. See acceptable entries below:
-
-            ===================       ===============   =================================================                                                      ===================
-            Name                      Type              Description                                                                                            Default
-            ===================       ===============   =================================================                                                      ===================
-            ``delimiter``             ``str``           Delimiter to be used in the output file                                                                `` ``
-            ``FoR_variables``         ``list(str)``     Variables of ``StructTimeStepInfo`` associated to the frame of reference to be writen                  ``['']``
-            ``FoR_number``            ``np.array(int)`` Number of the A frame of reference to output (for multibody configurations)                            ``np.array([0], dtype=int)``
-            ``structure_variables``   ``list(str)``     Variables of ``StructTimeStepInfo`` associated to the frame of reference to be writen                  ``np.array([0], dtype=int)``
-            ``structure_nodes``       ``np.array(int)`` Number of the nodes to be writen                                                                       ``np.array([-1], dtype=int)``
-            ``aero_panels_variables`` ``list(str)``     Variables of ``AeroTimeStepInfo`` associated to panels to be writen                                    ``['']``
-            ``aero_panels_isurf``     ``np.array(int)`` Number of the panels' surface to be output                                                             ``np.array([0], dtype=int)``
-            ``aero_panels_im``        ``np.array(int)`` Chordwise index of the panels to be output                                                             ``np.array([0], dtype=int)``
-            ``aero_panels_in``        ``np.array(int)`` Spanwise index of the panels to be output                                                              ``np.array([0], dtype=int)``
-            ``aero_nodes_variables``  ``list(str)``     Variables of ``AeroTimeStepInfo`` associated to nodes to be writen                                     ``['']``
-            ``aero_nodes_isurf``      ``np.array(int)`` Number of the nodes' surface to be output                                                              ``np.array([0], dtype=int)``
-            ``aero_nodes_im``         ``np.array(int)`` Chordwise index of the nodes to be output                                                              ``np.array([0], dtype=int)``
-            ``aero_nodes_in``         ``np.array(int)`` Spanwise index of the nodes to be output                                                               ``np.array([0], dtype=int)``
-            ``cleanup_old_solution``  ``bool``          Remove the existing files                                                                              ``True``
-            ===================       ===============   =================================================                                                      ===================
-
-    Attributes:
-        settings_types (dict): Acceptable data types of the input data
-        settings_default (dict): Default values for input data should the user not provide them
-        See the list of arguments
-        dir (str): directory to output the information
-
-    See Also:
-        .. py:class:: sharpy.utils.solver_interface.BaseSolver
-        .. py:class:: sharpy.utils.datastructures
-
-    """
-    solver_id = 'WriteVariablesTime'
-
-    def __init__(self):
-        self.settings_types = dict()
-        self.settings_default = dict()
-
-        self.settings_types['delimiter'] = 'str'
-        self.settings_default['delimiter'] = ' '
-
-        self.settings_types['FoR_variables'] = 'list(str)'
-        self.settings_default['FoR_variables'] = ['']
-
-        self.settings_types['FoR_number'] = 'list(int)'
-        self.settings_default['FoR_number'] = np.array([0], dtype=int)
-=======
->>>>>>> d3a51af9
 
     ``WriteVariablesTime`` is a class inherited from ``BaseSolver``
 
